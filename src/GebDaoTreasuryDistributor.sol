// SPDX-License-Identifier: GPL-3.0-or-later
pragma solidity ^0.6.7;

import "./lib/GebAuth.sol";
import "./lib/LinkedList.sol";
import "./lib/GebMath.sol";

abstract contract GebDaoMinimalTreasuryLike {
    function epochLength() external virtual view returns (uint256);
    function delegateAllowance() external virtual view returns (uint256);
    function delegateLeftoverToSpend() external virtual view returns (uint256);
    function epochStart() external virtual view returns (uint256);
    function delegateTransferERC20(address, uint256) external virtual;
}

abstract contract TokenLike {
    function transfer(address, uint256) external virtual;
}

/**
* @notice   Treasury distributor
*           Should be setup as the delegate in the GebDaoMinimalTreasury contract
*           (https://github.com/reflexer-labs/geb-dao-minimal-treasury)
*           Distribute the delegate budget to up to 5 targets, according to preset weights
**/
contract GebDaoTreasuryDistributor is GebAuth, GebMath {
    using LinkedList for LinkedList.List;

    // --- State vars ---
    // maximum amount of targets (constant)
    uint256 public constant maxTargets = 5;
    // Total distribution weight
    uint256 public totalWeight;
    // Last target on the list
    address public lastTarget;

    // GebDaoMinimalTreasury
    GebDaoMinimalTreasuryLike public treasury;

    // Mapping of target weights used for distribution
    mapping (address => uint256) public targetWeights;

    // List of targets
    LinkedList.List internal targetList;

    // --- Events ---
    event TargetAdded(address target, uint256 weight, uint256 totalWeight);
    event TargetModified(address target, uint256 weight, uint256 totalWeight);
    event TargetRemoved(address target, uint256 totalWeight);

    // --- Constructor ---
    /**
     * @notice Constructor
     * @param treasuryAddress Address of the minimal treasury
     * @param targets Targets
     * @param weights Weights
     */
    constructor(
        address          treasuryAddress,
        address[] memory targets,
        uint256[] memory weights
    ) public {
        require(treasuryAddress != address(0), "GebDaoTreasuryDistributor/null-treasury");
        require(targets.length == weights.length, "GebDaoTreasuryDistributor/invalid-data");

        treasury = GebDaoMinimalTreasuryLike(treasuryAddress);

        for (uint256 i; i < targets.length; i++) {
            addTarget(targets[i], weights[i]);
        }
    }

    // --- Admin functions ---
    /**
     * @notice Adds a target
     * @param target Address of the distribution target
     * @param weight Weight, determines the amount distributed to the target
     */
    function addTarget(address target, uint256 weight) public isAuthorized {
        require(target != address(0), "GebDaoTreasuryDistributor/null-account");
        require(weight > 0, "GebDaoTreasuryDistributor/invalid-weight");
        require(targetList.range() < maxTargets, "GebDaoTreasuryDistributor/too-many-targets");
        require(targetWeights[target] == 0, "GebDaoTreasuryDistributor/target-already-exists");

        totalWeight = addition(totalWeight, weight);
        targetWeights[target] = weight;
        require(targetList.push(uint256(target), false), "GebDaoTreasuryDistributor/failed-adding-target");
        lastTarget = target;

        emit TargetAdded(target, weight, totalWeight);
    }

    /**
     * @notice Modifies a target weight
     * @param target Address of the distribution target
     * @param weight Weight, determines the amount distributed to the target
     */
    function modifyTarget(address target, uint256 weight) external isAuthorized {
        require(weight > 0, "GebDaoTreasuryDistributor/invalid-weight");
        require(targetWeights[target] != 0, "GebDaoTreasuryDistributor/target-does-not-exist");

        totalWeight = addition(subtract(totalWeight, targetWeights[target]), weight);
        targetWeights[target] = weight;

        emit TargetModified(target, weight, totalWeight);
    }

    /**
     * @notice Removes a target
     * @param target Address of the distribution target
     */
    function removeTarget(address target) external isAuthorized {
        require(targetWeights[target] != 0, "GebDaoTreasuryDistributor/target-does-not-exist");

        totalWeight = subtract(totalWeight, targetWeights[target]);
        delete targetWeights[target];

        if (lastTarget == target) {
            (, uint prevTarget) = targetList.prev(uint256(target));
            lastTarget = address(prevTarget);
        }

        require(targetList.del(uint256(target)) != 0, "GebDaoTreasuryDistributor/failed-removing-target");

        emit TargetRemoved(target, totalWeight);
    }

    /**
     * @notice Transfer any token from the distributor to dst (admin only)
     * @param token The address of the token to be transferred
     * @param dst The address to transfer tokens to
     * @param amount The amount of tokens to transfer
     */
    function transferERC20(address token, address dst, uint256 amount) external isAuthorized {
        TokenLike(token).transfer(dst, amount);
    }

    // --- Distribution logic ---
    /**
     * @notice Distributes funds available on the DAO treasury according to preset weights
     */
    function distributeFunds() external {
<<<<<<< HEAD
        uint totalAmount = treasury.delegateLeftoverToSpend();
=======
        uint totalAmount = getLeftoverToSpend();
>>>>>>> 3438bc54
        require(totalAmount > 0, "GebDaoTreasuryDistributor/no-balance");
        uint currentTarget = uint256(lastTarget);

        while (currentTarget > 0) {
            treasury.delegateTransferERC20(address(currentTarget), multiply(totalAmount, targetWeights[address(currentTarget)]) / totalWeight);
            (, currentTarget) = targetList.prev(currentTarget);
        }
    }
<<<<<<< HEAD
=======

    /**
     * @notice Returns allowance currently available
     */
    function getLeftoverToSpend() public view returns (uint256) {
        return treasury.epochStart() + treasury.epochLength() < now ?
            treasury.delegateAllowance() :
            treasury.delegateLeftoverToSpend();
    }
>>>>>>> 3438bc54
}<|MERGE_RESOLUTION|>--- conflicted
+++ resolved
@@ -140,11 +140,7 @@
      * @notice Distributes funds available on the DAO treasury according to preset weights
      */
     function distributeFunds() external {
-<<<<<<< HEAD
         uint totalAmount = treasury.delegateLeftoverToSpend();
-=======
-        uint totalAmount = getLeftoverToSpend();
->>>>>>> 3438bc54
         require(totalAmount > 0, "GebDaoTreasuryDistributor/no-balance");
         uint currentTarget = uint256(lastTarget);
 
@@ -153,16 +149,4 @@
             (, currentTarget) = targetList.prev(currentTarget);
         }
     }
-<<<<<<< HEAD
-=======
-
-    /**
-     * @notice Returns allowance currently available
-     */
-    function getLeftoverToSpend() public view returns (uint256) {
-        return treasury.epochStart() + treasury.epochLength() < now ?
-            treasury.delegateAllowance() :
-            treasury.delegateLeftoverToSpend();
-    }
->>>>>>> 3438bc54
 }